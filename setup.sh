--- conflicted
+++ resolved
@@ -5,26 +5,7 @@
 echo "Installing base requirements..."
 pip3 install -r requirements.txt
 
-<<<<<<< HEAD
 # 2. Clone and install Salad
-=======
-# 2. Clone and install modified GTSAM with SL(4) factors
-echo "Cloning and installing GTSAM..."
-git clone --depth 1 https://github.com/MIT-SPARK/gtsam_with_sl4.git
-cd gtsam_with_sl4
-mkdir -p build && cd build
-cmake .. \
-    -DGTSAM_BUILD_PYTHON=ON \
-    -DGTSAM_FORCE_STATIC_LIB=ON \
-    -DCMAKE_INSTALL_PREFIX=$(pwd)/../install \
-    -DCMAKE_POSITION_INDEPENDENT_CODE=ON
-
-make -j$(nproc)
-pip install -e python/  # Editable install of GTSAM Python bindings
-cd ../..
-
-# 3. Clone and install Salad
->>>>>>> b089f96d
 echo "Cloning and installing Salad..."
 git clone https://github.com/Dominic101/salad.git
 pip install -e ./salad
